echo "Activating oneAPI compiler environment..."
call "%ONEAPI_ROOT%\compiler\latest\env\vars.bat"
if errorlevel 1 exit 1
REM conda uses %ERRORLEVEL% but FPGA scripts can set it. So it should be reseted.
set ERRORLEVEL=

<<<<<<< HEAD
%PYTHON% setup.py install --single-version-externally-managed --record=record.txt
=======
echo on

set "CC=clang.exe"

%CC% -flto -target spir64-unknown-unknown -c -x cl -emit-llvm -cl-std=CL2.0 -Xclang -finclude-default-header numba_dppy/ocl/atomics/atomic_ops.cl -o numba_dppy/ocl/atomics/atomic_ops.bc
llvm-spirv -o numba_dppy/ocl/atomics/atomic_ops.spir numba_dppy/ocl/atomics/atomic_ops.bc
xcopy numba_dppy\ocl\atomics\atomic_ops.spir %SP_DIR%\numba_dppy\ocl\atomics /E /Y

rem Build wheel package
if NOT "%WHEELS_OUTPUT_FOLDER%"=="" (
    %PYTHON% setup.py bdist_wheel
    if errorlevel 1 exit 1
    copy dist\numba_dppy*.whl %WHEELS_OUTPUT_FOLDER%
    if errorlevel 1 exit 1
)
>>>>>>> 2494fbd8
<|MERGE_RESOLUTION|>--- conflicted
+++ resolved
@@ -4,16 +4,9 @@
 REM conda uses %ERRORLEVEL% but FPGA scripts can set it. So it should be reseted.
 set ERRORLEVEL=
 
-<<<<<<< HEAD
-%PYTHON% setup.py install --single-version-externally-managed --record=record.txt
-=======
 echo on
 
-set "CC=clang.exe"
-
-%CC% -flto -target spir64-unknown-unknown -c -x cl -emit-llvm -cl-std=CL2.0 -Xclang -finclude-default-header numba_dppy/ocl/atomics/atomic_ops.cl -o numba_dppy/ocl/atomics/atomic_ops.bc
-llvm-spirv -o numba_dppy/ocl/atomics/atomic_ops.spir numba_dppy/ocl/atomics/atomic_ops.bc
-xcopy numba_dppy\ocl\atomics\atomic_ops.spir %SP_DIR%\numba_dppy\ocl\atomics /E /Y
+%PYTHON% setup.py install --single-version-externally-managed --record=record.txt
 
 rem Build wheel package
 if NOT "%WHEELS_OUTPUT_FOLDER%"=="" (
@@ -21,5 +14,4 @@
     if errorlevel 1 exit 1
     copy dist\numba_dppy*.whl %WHEELS_OUTPUT_FOLDER%
     if errorlevel 1 exit 1
-)
->>>>>>> 2494fbd8
+)