--- conflicted
+++ resolved
@@ -197,19 +197,6 @@
         else:
             raise UnsupportedKernelArgumentError(ty, val, self._pyfunc_name)
 
-<<<<<<< HEAD
-=======
-    def _pack_array(self):
-        """
-        Deprecated to be removed once NumPy array support in kernels is
-        removed.
-        """
-        for obj in self._repack_list:
-            utils.copy_to_numpy_from_usm_obj(obj._usm_mem, obj._packed_val)
-            if obj._packed:
-                np.copyto(obj._orig_val, obj._packed_val)
-
->>>>>>> ce000253
     def __init__(
         self,
         kernel_name,
@@ -219,20 +206,9 @@
         """Initializes new Packer object and unpacks the input argument list.
 
         Args:
-<<<<<<< HEAD
-            arg_list (_type_): _description_
-            argty_list (_type_): _description_
-=======
             arg_list (list): A list of arguments to be unpacked
             argty_list (list): A list of Numba inferred types for each argument.
-            access_specifiers_list(list): A list of access specifiers for
-            NumPy arrays to optimize host to device memory copy.
-            [Deprecated: can be removed along with NumPy array support]
-            queue (dpctl.SyclQueue): The SYCL queue where the kernel is to be
-            executed. The queue is required to allocate USM memory for NumPy
-            arrays.
-            [Deprecated: can be removed along with NumPy array support]
->>>>>>> ce000253
+
         """
         self._pyfunc_name = kernel_name
         self._arg_list = arg_list
@@ -252,15 +228,5 @@
 
     @property
     def unpacked_args(self):
-<<<<<<< HEAD
-        return self._unpacked_args
-=======
         """Returns the list of unpacked arguments created by a Packer object."""
-        return self._unpacked_args
-
-    @property
-    def repacked_args(self):
-        """Returns the list of NumPy"""
-        self._pack_array()
-        return self._repack_list
->>>>>>> ce000253
+        return self._unpacked_args