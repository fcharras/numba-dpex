--- conflicted
+++ resolved
@@ -1,9 +1,5 @@
 from __future__ import print_function, division, absolute_import
 
-<<<<<<< HEAD
-=======
-
->>>>>>> 48eb0f3c
 import ast
 import copy
 from collections import OrderedDict
@@ -18,7 +14,6 @@
 import llvmlite.binding as lb
 
 import numba
-<<<<<<< HEAD
 from .. import (compiler,
                 ir,
                 types,
@@ -45,17 +40,9 @@
                             get_np_ufunc_typ,
                             get_unused_var_name,
                             find_potential_aliases,
-                            is_const_call)
-=======
-from .. import compiler, ir, types, six, cgutils, sigutils, lowering, parfor, funcdesc
-from numba.ir_utils import (add_offset_to_labels, replace_var_names,
-                            remove_dels, legalize_names, mk_unique_var,
-                            rename_labels, get_name_var_table, visit_vars_inner,
-                            guard, find_callname, remove_dead,
-                            get_call_table, is_pure, build_definitions, get_np_ufunc_typ,
-                            get_unused_var_name, find_potential_aliases,
-                            is_const_call, dead_code_elimination, simplify_CFG)
->>>>>>> 48eb0f3c
+                            is_const_call,
+                            dead_code_elimination,
+                            simplify_CFG)
 from ..typing import signature
 from numba import config, dppy
 from numba.targets.cpu import ParallelOptions
@@ -70,7 +57,6 @@
 import dppy.core as driver
 
 
-<<<<<<< HEAD
 def _dbgprint_after_each_array_assignments(lowerer, loop_body, typemap):
     for label, block in loop_body.items():
         new_block = block.copy()
@@ -105,8 +91,6 @@
         loop_body[label] = new_block
 
 
-=======
->>>>>>> 48eb0f3c
 def replace_var_with_array_in_block(vars, block, typemap, calltypes):
     new_block = []
     for inst in block.body:
@@ -332,13 +316,9 @@
     find_setitems_body(setitems, itemsset, loop_body, typemap)
     dep_on_param = list(set(dep_on_param).difference(setitems))
     if config.DEBUG_ARRAY_OPT >= 1:
-<<<<<<< HEAD
         print("hoist - def_once:", def_once, "setitems:",
               setitems, "itemsset:", itemsset, "dep_on_param:",
               dep_on_param, "parfor_params:", parfor_params)
-=======
-        print("hoist - def_once:", def_once, "setitems:", setitems, "itemsset:", itemsset, "dep_on_param:", dep_on_param, "parfor_params:", parfor_params)
->>>>>>> 48eb0f3c
 
     for label, block in loop_body.items():
         new_block = []
@@ -396,10 +376,6 @@
 def _create_gufunc_for_parfor_body(
         lowerer,
         parfor,
-<<<<<<< HEAD
-=======
-        target,
->>>>>>> 48eb0f3c
         typemap,
         typingctx,
         targetctx,
@@ -410,7 +386,6 @@
         index_var_typ,
         races):
     '''
-<<<<<<< HEAD
     Takes a parfor and creates a gufunc function for its body. There
     are two parts to this function:
 
@@ -425,31 +400,15 @@
     IR retrieved with run_frontend. The IR is scanned for the sentinel
     assignment where that basic block is split and the IR for the parfor
     body inserted.
-=======
-    Takes a parfor and creates a gufunc function for its body.
-    There are two parts to this function.
-    1) Code to iterate across the iteration space as defined by the schedule.
-    2) The parfor body that does the work for a single point in the iteration space.
-    Part 1 is created as Python text for simplicity with a sentinel assignment to mark the point
-    in the IR where the parfor body should be added.
-    This Python text is 'exec'ed into existence and its IR retrieved with run_frontend.
-    The IR is scanned for the sentinel assignment where that basic block is split and the IR
-    for the parfor body inserted.
->>>>>>> 48eb0f3c
     '''
 
     loc = parfor.init_block.loc
 
     # The parfor body and the main function body share ir.Var nodes.
-<<<<<<< HEAD
     # We have to do some replacements of Var names in the parfor body
     # to make them legal parameter names. If we don't copy then the
     # Vars in the main function also would incorrectly change their name.
-=======
-    # We have to do some replacements of Var names in the parfor body to make them
-    # legal parameter names.  If we don't copy then the Vars in the main function also
-    # would incorrectly change their name.
->>>>>>> 48eb0f3c
+
     loop_body = copy.copy(parfor.loop_body)
     remove_dels(loop_body)
 
@@ -492,10 +451,6 @@
     # Reorder all the params so that inputs go first then outputs.
     parfor_params = parfor_inputs + parfor_outputs
 
-<<<<<<< HEAD
-=======
-    #if target=='spirv':
->>>>>>> 48eb0f3c
     def addrspace_from(params, def_addr):
         addrspaces = []
         for p in params:
@@ -506,15 +461,8 @@
                 addrspaces.append(None)
         return addrspaces
 
-<<<<<<< HEAD
     addrspaces = addrspace_from(parfor_params,
                                 numba.dppy.target.SPIR_GLOBAL_ADDRSPACE)
-=======
-    #print(dir(numba.dppy))
-    #print(numba.dppy.compiler.DEBUG)
-    addrspaces = addrspace_from(parfor_params, numba.dppy.target.SPIR_GLOBAL_ADDRSPACE)
->>>>>>> 48eb0f3c
-
 
     if config.DEBUG_ARRAY_OPT >= 1:
         print("parfor_params = ", parfor_params, type(parfor_params))
@@ -522,18 +470,12 @@
         print("loop_body = ", loop_body, type(loop_body))
         _print_body(loop_body)
 
-<<<<<<< HEAD
     # Some Var are not legal parameter names so create a dict of
     # potentially illegal param name to guaranteed legal name.
-=======
-    # Some Var are not legal parameter names so create a dict of potentially illegal
-    # param name to guaranteed legal name.
->>>>>>> 48eb0f3c
     param_dict = legalize_names_with_typemap(parfor_params, typemap)
     if config.DEBUG_ARRAY_OPT >= 1:
         print("param_dict = ", sorted(param_dict.items()), type(param_dict))
 
-<<<<<<< HEAD
     # Some loop_indices are not legal parameter names so create a dict
     # of potentially illegal loop index to guaranteed legal name.
     ind_dict = legalize_names_with_typemap(loop_indices, typemap)
@@ -542,21 +484,9 @@
 
     if config.DEBUG_ARRAY_OPT >= 1:
         print("ind_dict = ", sorted(ind_dict.items()), type(ind_dict))
-        print("legal_loop_indices = ", legal_loop_indices,
+        print("legal_loop_indices = ",legal_loop_indices,
               type(legal_loop_indices))
-=======
-    # Some loop_indices are not legal parameter names so create a dict of potentially illegal
-    # loop index to guaranteed legal name.
-    ind_dict = legalize_names_with_typemap(loop_indices, typemap)
-    # Compute a new list of legal loop index names.
-    legal_loop_indices = [ind_dict[v] for v in loop_indices]
-    if config.DEBUG_ARRAY_OPT >= 1:
-        print("ind_dict = ", sorted(ind_dict.items()), type(ind_dict))
-        print(
-            "legal_loop_indices = ",
-            legal_loop_indices,
-            type(legal_loop_indices))
->>>>>>> 48eb0f3c
+
         for pd in parfor_params:
             print("pd = ", pd)
             print("pd type = ", typemap[pd], type(typemap[pd]))
@@ -573,16 +503,10 @@
         if addrspaces[i] is not None:
             print("before:", id(param_types_addrspaces[i]))
             assert(isinstance(param_types_addrspaces[i], types.npytypes.Array))
-<<<<<<< HEAD
             param_types_addrspaces[i] = (param_types_addrspaces[i]
                                         .copy(addrspace=addrspaces[i]))
             print("setting param type", i, param_types[i], id(param_types[i]),
                   "to addrspace", param_types_addrspaces[i].addrspace)
-=======
-            param_types_addrspaces[i] = param_types_addrspaces[i].copy(addrspace=addrspaces[i])
-            print("setting param type", i, param_types[i], id(param_types[i]), "to addrspace", param_types_addrspaces[i].addrspace)
->>>>>>> 48eb0f3c
-
 
     def print_arg_with_addrspaces(args):
         for a in args:
@@ -625,15 +549,9 @@
 
 
     # Determine the unique names of the scheduling and gufunc functions.
-<<<<<<< HEAD
     gufunc_name = "__numba_parfor_gufunc_%s" % (
         hex(hash(parfor)).replace("-", "_"))
 
-=======
-    # sched_func_name = "__numba_parfor_sched_%s" % (hex(hash(parfor)).replace("-", "_"))
-    gufunc_name = "__numba_parfor_gufunc_%s" % (
-        hex(hash(parfor)).replace("-", "_"))
->>>>>>> 48eb0f3c
     if config.DEBUG_ARRAY_OPT:
         # print("sched_func_name ", type(sched_func_name), sched_func_name)
         print("gufunc_name ", type(gufunc_name), gufunc_name)
@@ -649,14 +567,9 @@
 #            gufunc_txt += ("    " + parfor_params_orig[pindex]
 #                + " = np.ascontiguousarray(" + parfor_params[pindex] + ")\n")
 
-
     for eachdim in range(parfor_dim):
-<<<<<<< HEAD
         gufunc_txt += ("    " + legal_loop_indices[eachdim] + " = "
                        + "dppy.get_global_id(" + str(eachdim) + ")\n")
-=======
-        gufunc_txt += "    " + legal_loop_indices[eachdim] + " = " + "dppy.get_global_id(" + str(eachdim) + ")\n"
->>>>>>> 48eb0f3c
 
     # Add the sentinel assignment so that we can find the loop body position
     # in the IR.
@@ -670,13 +583,7 @@
         print("gufunc_txt = ", type(gufunc_txt), "\n", gufunc_txt)
         sys.stdout.flush()
     # Force gufunc outline into existence.
-<<<<<<< HEAD
     globls = {"np": np, "numba": numba, "dppy": dppy}
-=======
-    globls = {"np": np, "numba": numba}
-    if target=='spirv':
-        globls["dppy"] = dppy
->>>>>>> 48eb0f3c
     locls = {}
     exec_(gufunc_txt, globls, locls)
     gufunc_func = locls[gufunc_name]
@@ -728,55 +635,17 @@
 
     # If enabled, add a print statement after every assignment.
     if config.DEBUG_ARRAY_OPT_RUNTIME:
-<<<<<<< HEAD
         _dbgprint_after_each_array_assignments(lowerer, loop_body, typemap)
-=======
-        for label, block in loop_body.items():
-            new_block = block.copy()
-            new_block.clear()
-            loc = block.loc
-            scope = block.scope
-            for inst in block.body:
-                new_block.append(inst)
-                # Append print after assignment
-                if isinstance(inst, ir.Assign):
-                    # Only apply to numbers
-                    if typemap[inst.target.name] not in types.number_domain:
-                        continue
-
-                    # Make constant string
-                    strval = "{} =".format(inst.target.name)
-                    strconsttyp = types.StringLiteral(strval)
-
-                    lhs = ir.Var(scope, mk_unique_var("str_const"), loc)
-                    assign_lhs = ir.Assign(value=ir.Const(value=strval, loc=loc),
-                                           target=lhs, loc=loc)
-                    typemap[lhs.name] = strconsttyp
-                    new_block.append(assign_lhs)
-
-                    # Make print node
-                    print_node = ir.Print(args=[lhs, inst.target], vararg=None, loc=loc)
-                    new_block.append(print_node)
-                    sig = numba.typing.signature(types.none,
-                                           typemap[lhs.name],
-                                           typemap[inst.target.name])
-                    lowerer.fndesc.calltypes[print_node] = sig
-            loop_body[label] = new_block
->>>>>>> 48eb0f3c
 
     if config.DEBUG_ARRAY_OPT:
         print("parfor loop body")
         _print_body(loop_body)
 
     wrapped_blocks = wrap_loop_body(loop_body)
-<<<<<<< HEAD
-    hoisted, not_hoisted = hoist(parfor_params, loop_body, typemap,
-                                 wrapped_blocks)
-=======
     #hoisted, not_hoisted = hoist(parfor_params, loop_body, typemap, wrapped_blocks)
     hoisted = []
     not_hoisted = []
->>>>>>> 48eb0f3c
+
     start_block = gufunc_ir.blocks[min(gufunc_ir.blocks.keys())]
     start_block.body = start_block.body[:-1] + hoisted + [start_block.body[-1]]
     unwrap_loop_body(loop_body)
@@ -860,8 +729,6 @@
     if config.DEBUG_ARRAY_OPT:
         sys.stdout.flush()
 
-<<<<<<< HEAD
-=======
     print('before vectorize inline'.center(80, '-'))
     gufunc_ir.dump()
 
@@ -872,7 +739,6 @@
     print('after vectorize inline'.center(80, '-'))
     gufunc_ir.dump()
 
->>>>>>> 48eb0f3c
     kernel_func = numba.dppy.compiler.compile_kernel_parfor(
         driver.runtime.get_gpu_device(),
         gufunc_ir,
@@ -964,7 +830,6 @@
     numba.parfor.sequential_parfor_lowering = True
     loop_ranges = [(l.start, l.stop, l.step) for l in parfor.loop_nests]
 
-<<<<<<< HEAD
     func, func_args, func_sig, func_arg_types =(
     _create_gufunc_for_parfor_body(
         lowerer,
@@ -978,13 +843,7 @@
         bool(alias_map),
         index_var_typ,
         parfor.races))
-=======
-    target = 'spirv'
-
-    func, func_args, func_sig, func_arg_types = _create_gufunc_for_parfor_body(
-        lowerer, parfor, target, typemap, typingctx, targetctx, flags, loop_ranges, {},
-        bool(alias_map), index_var_typ, parfor.races)
->>>>>>> 48eb0f3c
+
     numba.parfor.sequential_parfor_lowering = False
 
     # get the shape signature
@@ -1001,11 +860,7 @@
     # call the func in parallel by wrapping it with ParallelGUFuncBuilder
     if config.DEBUG_ARRAY_OPT:
         print("loop_nests = ", parfor.loop_nests)
-<<<<<<< HEAD
         print("loop_ranges = ", loop_ranges)
-=======
-    print("loop_ranges = ", loop_ranges)
->>>>>>> 48eb0f3c
 
     gu_signature = _create_shape_signature(
         parfor.get_shape_classes,
@@ -1031,13 +886,8 @@
     if config.DEBUG_ARRAY_OPT:
         sys.stdout.flush()
 
-<<<<<<< HEAD
     # Restore the original typemap of the function that was replaced
     # temporarily at the beginning of this function.
-=======
-   # Restore the original typemap of the function that was replaced temporarily at the
-    # Beginning of this function.
->>>>>>> 48eb0f3c
     lowerer.fndesc.typemap = orig_typemap
 
 
@@ -1109,7 +959,6 @@
 # Keep all the dppy kernels and programs created alive indefinitely.
 keep_alive_kernels = []
 
-<<<<<<< HEAD
 def call_dppy(lowerer, cres,
               gu_signature,
               outer_sig,
@@ -1120,11 +969,6 @@
               init_block,
               index_var_typ,
               races):
-=======
-def call_dppy(lowerer, cres, gu_signature, outer_sig, expr_args, num_inputs, expr_arg_types,
-              loop_ranges,
-              init_block, index_var_typ, races):
->>>>>>> 48eb0f3c
     '''
     Adds the call to the gufunc function from the main function.
     '''
@@ -1163,12 +1007,8 @@
     if config.DEBUG_ARRAY_OPT:
         print("num_expanded_args = ", num_expanded_args)
 
-<<<<<<< HEAD
     # now that we know the total number of kernel args, lets allocate
     # a kernel_arg array
-=======
-    # now that we know the total number of kernel args, lets allcate a kernel_arg array
->>>>>>> 48eb0f3c
     dppy_cpu_lowerer.allocate_kenrel_arg_array(num_expanded_args)
 
     ninouts = len(expr_args)
@@ -1192,30 +1032,20 @@
             return None
 
     all_llvm_args = [getvar_or_none(lowerer, x) for x in expr_args[:ninouts]]
-<<<<<<< HEAD
     all_val_types = ([val_type_or_none(context, lowerer, x)
                      for x in expr_args[:ninouts]])
-=======
-    all_val_types = [val_type_or_none(context, lowerer, x) for x in expr_args[:ninouts]]
->>>>>>> 48eb0f3c
     all_args = [loadvar_or_none(lowerer, x) for x in expr_args[:ninouts]]
 
     keep_alive_kernels.append(cres)
 
     # -----------------------------------------------------------------------
-<<<<<<< HEAD
     # Call clSetKernelArg for each arg and create arg array for
     # the enqueue function. Put each part of each argument into
     # kernel_arg_array.
     for var, llvm_arg, arg_type, gu_sig, val_type, index in zip(
         expr_args, all_llvm_args, expr_arg_types, sin + sout, all_val_types,
         range(len(expr_args))):
-=======
-    # Call clSetKernelArg for each arg and create arg array for the enqueue function.
-    # Put each part of each argument into kernel_arg_array.
-    for var, llvm_arg, arg_type, gu_sig, val_type, index in zip(expr_args, all_llvm_args,
-                                     expr_arg_types, sin + sout, all_val_types, range(len(expr_args))):
->>>>>>> 48eb0f3c
+
         if config.DEBUG_ARRAY_OPT:
             print("var:", var, type(var),
                   "\n\tllvm_arg:", llvm_arg, type(llvm_arg),
@@ -1224,12 +1054,8 @@
                   "\n\tval_type:", val_type, type(val_type),
                   "\n\tindex:", index)
 
-<<<<<<< HEAD
         dppy_cpu_lowerer.process_kernel_arg(var, llvm_arg, arg_type, gu_sig,
                                             val_type, index)
-=======
-        dppy_cpu_lowerer.process_kernel_arg(var, llvm_arg, arg_type, gu_sig, val_type, index)
->>>>>>> 48eb0f3c
     # -----------------------------------------------------------------------
 
     # loadvars for loop_ranges
@@ -1259,30 +1085,19 @@
 
         self.gpu_device = driver.runtime.get_gpu_device()
         self.gpu_device_env = self.gpu_device.get_env_ptr()
-<<<<<<< HEAD
         self.gpu_device_int = int(driver.ffi.cast("uintptr_t",
                                                   self.gpu_device_env))
 
         self.kernel_t_obj = cres.kernel._kernel_t_obj[0]
         self.kernel_int = int(driver.ffi.cast("uintptr_t",
                                               self.kernel_t_obj))
-=======
-        self.gpu_device_int = int(driver.ffi.cast("uintptr_t", self.gpu_device_env))
-
-        self.kernel_t_obj = cres.kernel._kernel_t_obj[0]
-        self.kernel_int = int(driver.ffi.cast("uintptr_t", self.kernel_t_obj))
->>>>>>> 48eb0f3c
 
         # Initialize commonly used LLVM types and constant
         self._init_llvm_types_and_constants()
         # Create functions that we need to call
         self._declare_functions()
-<<<<<<< HEAD
         # Create a NULL void * pointer for meminfo and parent
         # parts of ndarray type args
-=======
-        # Create a NULL void * pointer for meminfo and parent parts of ndarray type args
->>>>>>> 48eb0f3c
         self.null_ptr = self._create_null_ptr()
 
         self.total_kernel_args = 0
@@ -1296,13 +1111,9 @@
     def _create_null_ptr(self):
         null_ptr = cgutils.alloca_once(self.builder, self.void_ptr_t,
                 size=self.context.get_constant(types.uintp, 1), name="null_ptr")
-<<<<<<< HEAD
         self.builder.store(
             self.builder.inttoptr(
                 self.context.get_constant(types.uintp, 0), self.void_ptr_t),
-=======
-        self.builder.store(self.builder.inttoptr(self.context.get_constant(types.uintp, 0), self.void_ptr_t),
->>>>>>> 48eb0f3c
                 null_ptr)
         return null_ptr
 
@@ -1322,13 +1133,8 @@
         self.void_ptr_t      = self.context.get_value_type(types.voidptr)
         self.void_ptr_ptr_t  = lc.Type.pointer(self.void_ptr_t)
         self.sizeof_void_ptr = self.context.get_abi_sizeof(self.intp_t)
-<<<<<<< HEAD
         self.gpu_device_int_const = self.context.get_constant(
                                         types.uintp, self.gpu_device_int)
-=======
-        self.gpu_device_int_const = self.context.get_constant(types.uintp, self.gpu_device_int)
->>>>>>> 48eb0f3c
-
 
     def _declare_functions(self):
         create_dppy_kernel_arg_fnty = lc.Type.function(
@@ -1537,9 +1343,6 @@
                     self.zero,
                     self.builder.load(array_size_member),
                     self.builder.bitcast(self.builder.load(data_member), self.void_ptr_t)]
-<<<<<<< HEAD
-            self.builder.call(self.read_mem_buffer_from_device, args)
-=======
             self.builder.call(self.read_mem_buffer_from_device, args)
 
 
@@ -1655,5 +1458,4 @@
                         work_list=work_list,
                         replace_freevars=False,
                         callee_validator=callee_ir_validator)
-    return True
->>>>>>> 48eb0f3c
+    return True